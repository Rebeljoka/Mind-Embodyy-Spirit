--- conflicted
+++ resolved
@@ -134,17 +134,14 @@
 						<li>
 							<a href="{% url 'account_logout' %}">{% trans "Sign Out" %}</a>
 						</li>
-<<<<<<< HEAD
-=======
 						{% else %}
 						<li>
-							<a href="{% url 'account_login' %}" class="btn btn-sm btn-primary w-full">{% trans "Log in" %}</a>
-						</li>
-						<li>
-							<a href="{% url 'account_signup' %}" class="btn btn-sm btn-outline w-full">{% trans "Sign Up" %}</a>
+							<a href="{% url 'account_login' %}" class="btn btn-sm btn-primary">{% trans "Log in" %}</a>
+						</li>
+						<li>
+							<a href="{% url 'account_signup' %}" class="btn btn-sm btn-outline">{% trans "Sign Up" %}</a>
 						</li>
 						{% endif %}
->>>>>>> 0953afe6
 					</ul>
 				</div>
 			</div>
@@ -165,8 +162,6 @@
 				</li>
 				{% endif %}
 			</ul>
-<<<<<<< HEAD
-=======
 
 			<div class="hidden lg:flex gap-2">
 				<a class="btn btn-circle btn-ghost btn-sm text-xl" style="background: black" href="mailto:cecilia.kristoffersson71@gmail.com" target="_blank" rel="noopener noreferrer">
@@ -187,21 +182,15 @@
 			</div>
 		</nav>
 
-		{# Messages notification #} 
-		{% if messages %}
-		<div class="fixed top-20 left-0 right-0 z-40 container mx-auto px-4 py-2" id="messages-container">
+		{# Messages notification #} {% if messages %}
+		<div class="container mx-auto px-4 py-2">
 			{% for message in messages %}
-			<div class="alert alert-{{ message.tags|default:'info' }} shadow-lg mb-2 flex items-center justify-between message-alert" data-message-timeout="7000">
-				<div class="flex items-center gap-2">
-					<i class="ph ph-info-circle text-xl"></i>
+			<div class="alert alert-{{ message.tags|default:'info' }} shadow-lg mb-2">
+				<div>
 					<span>{{ message }}</span>
 				</div>
-				<button type="button" class="btn btn-ghost btn-sm btn-circle" onclick="dismissMessage(this)">
-					<i class="ph ph-x text-xl"></i>
-				</button>
 			</div>
 			{% endfor %}
->>>>>>> 0953afe6
 		</div>
 
 		<!-- Main Content -->
