--- conflicted
+++ resolved
@@ -1,477 +1,6 @@
 <!DOCTYPE html>
 {% load static tailwind_tags i18n %}
 <html lang="en" data-theme="pastel">
-<<<<<<< HEAD
-  <head>
-    <title>
-      {% block head_title %}Const Collection | Art By Cecilia K.{% endblock head_title %}
-    </title>
-    <meta charset="UTF-8" />
-    <meta http-equiv="X-UA-Compatible" content="ie=edge" />
-
-    <meta
-      name="description"
-      content="Discover original art by Cecilia Kristoffersson. Explore unique acrylic paintings, vibrant canvases, and creative work from a Swedish-Zimbabwean artist."
-    />
-    <meta
-      name="keywords"
-      content="art, artist, Cecilia K, paintings, Sweden, Zimbabwe, acrylic, canvases, contemporary art, original artwork, art collection"
-    />
-    <meta name="author" content="Cecilia Kristoffersson" />
-    <meta name="viewport" content="width=device-width, initial-scale=1" />
-    <meta name="robots" content="index, follow" />
-
-    <!-- Open Graph for Facebook, LinkedIn, WhatsApp -->
-    <meta property="og:title" content="Const Collection | Art By Cecilia K." />
-    <meta
-      property="og:description"
-      content="Browse & collect original acrylic art by Cecilia Kristoffersson, inspired by Swedish and Zimbabwean creativity."
-    />
-    <meta
-      property="og:image"
-      content="https://constcollection.com/path-to-social-share-image.jpg"
-    />
-    <meta property="og:url" content="https://constcollection.com/" />
-    <meta property="og:type" content="website" />
-
-    <!-- Twitter Cards -->
-    <meta name="twitter:title" content="Const Collection | Art By Cecilia K." />
-    <meta
-      name="twitter:description"
-      content="Discover unique acrylic paintings and art by Cecilia Kristoffersson."
-    />
-    <meta
-      name="twitter:image"
-      content="https://constcollection.com/path-to-social-share-image.jpg"
-    />
-    <meta name="twitter:card" content="summary_large_image" />
-
-    <!-- Tailwind CSS + Custom CSS -->
-    {% tailwind_css %} {% block extra_head %}{% endblock extra_head %} 
-	{#Project-level custom stylesheet (allows small overrides or non-Tailwind CSS)#}
-    <link rel="preload" as="style" href="{% static 'css/dist/styles.css' %}" />
-    <link rel="stylesheet" href="{% static 'css/dist/styles.css' %}" />
-
-    <!-- Phosphor Icons -->
-    <link
-      rel="preload"
-      as="style"
-      href="https://cdn.jsdelivr.net/npm/@phosphor-icons/web@2.1.1/src/regular/style.css"
-    />
-    <link
-      rel="stylesheet"
-      href="https://cdn.jsdelivr.net/npm/@phosphor-icons/web@2.1.1/src/regular/style.css"
-    />
-    <link
-      rel="preload"
-      as="style"
-      href="https://cdn.jsdelivr.net/npm/@phosphor-icons/web@2.1.1/src/fill/style.css"
-    />
-    <link
-      rel="stylesheet"
-      href="https://cdn.jsdelivr.net/npm/@phosphor-icons/web@2.1.1/src/fill/style.css"
-    />
-
-    <!-- Favicon -->
-    <link
-      rel="icon"
-      type="image/x-icon"
-      href="{% static 'favicon/favicon.ico'  %}"
-    />
-    <link
-      rel="apple-touch-icon"
-      sizes="180x180"
-      href="{% static 'favicon/apple-touch-icon.png' %}"
-    />
-    <link
-      rel="icon"
-      type="image/png"
-      sizes="32x32"
-      href="{% static 'favicon/icon-shortcut.ico' %}"
-    />
-
-    <!-- FontAwesome -->
-    <script
-      defer
-      src="https://kit.fontawesome.com/bebd4357a9.js"
-      crossorigin="anonymous"
-    ></script>
-  </head>
-
-  <body class="font-serif leading-normal tracking-normal h-16">
-    <!-- Navbar -->
-    <nav class="navbar justify-between bg-base-300 relative">
-      <!-- Logo -->
-      <div class="inline-flex">
-        <a href="{% url 'core:index' %}" class="btn btn-ghost text-lg bg-white">
-          <img alt="Logo" src="{% static 'images/Logo.webp' %}" class="w-8" />
-          Const Collection
-        </a>
-        <ul class="hidden lg:flex menu-horizontal">
-          {% if user.is_authenticated %}
-          <li class="dropdown dropdown-end">
-            <label tabindex="0" class="btn btn-ghost">
-              <i class="ph ph-user-circle text-xl"></i>
-              {{ user.username }}
-            </label>
-            <ul
-              tabindex="0"
-              class="dropdown-content menu z-[1] p-2 shadow bg-base-200 rounded-box w-52"
-            >
-              <li>
-                <a href="{% url 'account_email' %}"
-                  >{% trans "Change Email" %}</a
-                >
-              </li>
-              <li>
-                <a href="{% url 'account_change_password' %}"
-                  >{% trans "Change Password" %}</a
-                >
-              </li>
-              <li>
-                <a href="{% url 'account_logout' %}">{% trans "Sign Out" %}</a>
-              </li>
-            </ul>
-          </li>
-          {% else %}
-          <li>
-            <a href="{% url 'account_login' %}" class="btn btn-primary"
-              >{% trans "Log in" %}</a
-            >
-          </li>
-          <li>
-            <a href="{% url 'account_signup' %}" class="btn btn-outline"
-              >{% trans "Sign Up" %}</a
-            >
-          </li>
-          {% endif %}
-        </ul>
-      </div>
-
-      <!-- Menu for mobile -->
-      <div class="dropdown dropdown-end lg:hidden">
-        <a
-          href="{% url 'orders:cart_page' %}"
-          class="btn btn-ghost lg:hidden {% if request.resolver_match.url_name == 'cart_page' %}active{% endif %}"
-        >
-          <i class="ph ph-shopping-cart text-lg"></i>
-        </a>
-
-        <div class="inline-flex">
-          <span class="ph ph-line-vertical h-full-auto"></span>
-        </div>
-
-        <div class="dropdown dropdown-end lg:hidden">
-          <button class="btn btn-ghost">
-            {% trans "Menu" %}
-            <i class="ph ph-dots-three-outline-vertical text-lg"></i>
-          </button>
-          <ul
-            tabindex="0"
-            class="dropdown-content menu z-[1] bg-base-200 p-6 rounded-box shadow w-56 gap-2"
-          >
-            <li>
-              <div class="flex justify-center gap-2">
-                <a
-                  class="btn btn-circle btn-ghost btn-sm text-xl"
-                  style="background: black"
-                  href="mailto:cecilia.kristoffersson71@gmail.com"
-                  target="_blank"
-                  rel="noopener noreferrer"
-                  aria-label="Email"
-                >
-                  <i class="ph ph-envelope text-white"></i>
-                </a>
-                <a
-                  class="btn btn-circle btn-ghost btn-sm text-xl"
-                  style="background: blue"
-                  href="https://www.facebook.com/61559467855096/"
-                  target="_blank"
-                  rel="noopener noreferrer"
-                  aria-label="Facebook"
-                >
-                  <i class="ph ph-facebook-logo text-white"></i>
-                </a>
-                <a
-                  class="btn btn-circle btn-ghost btn-sm text-xl"
-                  style="
-                    background: linear-gradient(
-                      135deg,
-                      #f9ce34 0%,
-                      #ee2a7b 50%,
-                      #6228d7 100%
-                    );
-                    color: white;
-                    border: none;
-                  "
-                  href="https://www.instagram.com/constcollectionartbyceciliak?igsh=MTRqZXVoOXVlZms5Yw=="
-                  target="_blank"
-                  rel="noopener noreferrer"
-                  aria-label="Instagram"
-                >
-                  <i class="ph ph-instagram-logo text-white"></i>
-                </a>
-                <a
-                  class="btn btn-circle btn-ghost btn-sm text-xl"
-                  style="background: red"
-                  href="https://youtube.com/@constcollectionartbycecilia.k?si=lzd8fJmS6eGdQDAv"
-                  target="_blank"
-                  rel="noopener noreferrer"
-                  aria-label="YouTube"
-                >
-                  <i class="ph ph-youtube-logo text-white"></i>
-                </a>
-              </div>
-            </li>
-
-            <li>
-              <a
-                href="{% url 'core:index' %}"
-                class="{% if request.resolver_match.url_name == 'core:index' %}active{% endif %}"
-              >
-                {% trans "Home" %}
-              </a>
-            </li>
-            <li>
-              <a
-                href="{% url 'gallery:collection' %}"
-                class="{% if request.resolver_match.url_name == 'collection' %}active{% endif %}"
-              >
-                {% trans "Gallery" %}
-              </a>
-            </li>
-            <li>
-              <a
-                class="{% if request.resolver_match.url_name == 'about' %}active{% endif %}"
-              >
-                {% trans "About" %}
-              </a>
-            </li>
-            <li>
-              <a
-                class="{% if request.resolver_match.url_name == 'contact' %}active{% endif %}"
-              >
-                {% trans "Contact" %}
-              </a>
-            </li>
-
-            <li>
-              <a
-                href="{% url 'events:events' %}"
-                class="{% if request.resolver_match.url_name == 'events' %}active{% endif %}"
-              >
-                {% trans "Events" %}
-              </a>
-            </li>
-
-            {% if user.is_authenticated %}
-            <li><div class="divider"></div></li>
-            <li>
-              <a href="{% url 'account_email' %}">{% trans "Change Email" %}</a>
-            </li>
-            <li>
-              <a href="{% url 'account_change_password' %}"
-                >{% trans "Change Password" %}</a
-              >
-            </li>
-            <li>
-              <a href="{% url 'account_logout' %}">{% trans "Sign Out" %}</a>
-            </li>
-            {% else %}
-            <li>
-              <a href="{% url 'account_login' %}" class="btn btn-sm btn-primary"
-                >{% trans "Log in" %}</a
-              >
-            </li>
-            <li>
-              <a
-                href="{% url 'account_signup' %}"
-                class="btn btn-sm btn-outline"
-                >{% trans "Sign Up" %}</a
-              >
-            </li>
-            {% endif %}
-          </ul>
-        </div>
-      </div>
-
-      <!-- Menu for desktop -->
-      <ul
-        class="hidden lg:flex menu-horizontal gap-2 absolute left-1/2 transform -translate-x-1/2"
-      >
-        <li>
-          <a
-            href="{% url 'core:index' %}"
-            class="{% if request.resolver_match.url_name == 'core:index' %}active{% endif %}"
-          >
-            {% trans "Home" %}
-          </a>
-        </li>
-        <li>
-          <a
-            href="{% url 'gallery:collection' %}"
-            class="{% if request.resolver_match.url_name == 'collection' %}active{% endif %}"
-          >
-            {% trans "Gallery" %}
-          </a>
-        </li>
-        <li>
-          <a
-            href="{% url 'orders:cart_page' %}"
-            class="{% if request.resolver_match.url_name == 'cart_page' %}active{% endif %}"
-          >
-            <i class="ph ph-shopping-cart text-lg"></i>
-            {% trans "Cart" %}
-          </a>
-        </li>
-        <li>
-          <a
-            class="{% if request.resolver_match.url_name == 'about' %}active{% endif %}"
-          >
-            {% trans "About" %}
-          </a>
-        </li>
-        <li>
-          <a
-            href="{% url 'events:events' %}"
-            class="{% if request.resolver_match.url_name == 'events' %}active{% endif %}"
-          >
-            {% trans "Events" %}
-          </a>
-        </li>
-        <li>
-          <a
-            class="{% if request.resolver_match.url_name == 'contact' %}active{% endif %}"
-          >
-            {% trans "Contact" %}
-          </a>
-        </li>
-      </ul>
-
-      <div class="hidden lg:flex gap-2">
-        <a
-          class="btn btn-circle btn-ghost btn-sm text-xl"
-          style="background: black"
-          href="mailto:cecilia.kristoffersson71@gmail.com"
-          target="_blank"
-          rel="noopener noreferrer"
-        >
-          <i class="ph ph-envelope text-white"></i>
-        </a>
-
-        <a
-          class="btn btn-circle btn-ghost btn-sm text-xl"
-          style="background: blue"
-          href="https://www.facebook.com/61559467855096/"
-          target="_blank"
-          rel="noopener noreferrer"
-        >
-          <i class="ph ph-facebook-logo text-white"></i>
-        </a>
-
-        <a
-          class="btn btn-circle btn-ghost btn-sm text-xl"
-          style="
-            background: linear-gradient(
-              135deg,
-              #f9ce34 0%,
-              #ee2a7b 50%,
-              #6228d7 100%
-            );
-            color: white;
-            border: none;
-          "
-          href="https://www.instagram.com/constcollectionartbyceciliak?igsh=MTRqZXVoOXVlZms5Yw=="
-          target="_blank"
-          rel="noopener noreferrer"
-        >
-          <i class="ph ph-instagram-logo text-white"></i>
-        </a>
-
-        <a
-          class="btn btn-circle btn-ghost btn-sm text-xl"
-          style="background: red"
-          href="https://youtube.com/@constcollectionartbycecilia.k?si=lzd8fJmS6eGdQDAv"
-          target="_blank"
-          rel="noopener noreferrer"
-        >
-          <i class="ph ph-youtube-logo text-white"></i>
-        </a>
-      </div>
-    </nav>
-
-    {# Messages notification #} {% if messages %}
-    <div class="container mx-auto px-4 py-2">
-      {% for message in messages %}
-      <div class="alert alert-{{ message.tags|default:'info' }} shadow-lg mb-2">
-        <div>
-          <span>{{ message }}</span>
-        </div>
-      </div>
-      {% endfor %}
-    </div>
-    {% endif %}
-
-    <main class="w-full">{% block content %} {% endblock content %}</main>
-
-    {% block extra_body %}{% endblock extra_body %}
-
-    <footer class="mt-12 border-t border-gray-200 flex items-center">
-      <div class="mx-auto justify-center">
-        <h1>Contact</h1>
-        <p>
-          To contact me for gallery bookings, artist talks, purachases or art
-          viewings please email me or my curator.
-        </p>
-        <p>Email: cecilia.kristoffersson71@gmail.com</p>
-      </div>
-      <div
-        class="mx-auto max-w-7xl px-4 py-8 flex items-center justify-center gap-4 sm:gap-6"
-      >
-        <aside>
-          <div>
-            <a
-              href="https://www.instagram.com/constcollectionartbyceciliak?igsh=MTFoN240ZG96cGRiYw=="
-              class="p-2 rounded-full hover:bg-gray-100"
-              aria-label="Instagram"
-              target="_blank"
-              rel="noopener noreferrer"
-            >
-              <i
-                class="fa-brands fa-instagram text-2xl md:text-3xl leading-none align-middle"
-              ></i>
-              <span class="sr-only">Instagram</span>
-            </a>
-            <a
-              href="https://www.facebook.com/share/1D56hpGKPS/"
-              class="p-2 rounded-full hover:bg-gray-100"
-              aria-label="Facebook"
-              target="_blank"
-              rel="noopener noreferrer"
-            >
-              <i
-                class="fa-brands fa-facebook text-2xl md:text-3xl leading-none align-middle"
-              ></i>
-              <span class="sr-only">Facebook</span>
-            </a>
-            <a
-              href="https://youtube.com/@constcollectionartbycecilia.k?si=2_aA2PlPn4oTACxv"
-              class="p-2 rounded-full hover:bg-gray-100"
-              aria-label="YouTube"
-              target="_blank"
-              rel="noopener noreferrer"
-            >
-              <i
-                class="fa-brands fa-youtube text-2xl md:text-3xl leading-none align-middle"
-              ></i>
-              <span class="sr-only">YouTube</span>
-            </a>
-          </div>
-        </aside>
-      </div>
-    </footer>
-  </body>
-=======
 	<head>
 		<title>{% block head_title %}Const Collection | Art By Cecilia K.{% endblock head_title %}</title>
 		<meta charset="UTF-8" />
@@ -707,5 +236,4 @@
 			</div>
 		</footer>
 	</body>
->>>>>>> a4cf3363
 </html>